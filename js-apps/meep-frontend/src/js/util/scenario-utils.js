--- conflicted
+++ resolved
@@ -1399,14 +1399,12 @@
     if (scenario.deployment.connectivity) {
       setElemFieldVal(elem, FIELD_CONNECTIVITY_MODEL, scenario.deployment.connectivity.model || DEFAULT_CONNECTIVITY_MODEL);
     }
-<<<<<<< HEAD
-    if (scenario.deployment.meta) {
-      setElemFieldVal(elem, FIELD_META_DISPLAY_SEQ_PARTICIPANTS, scenario.deployment.meta[META_DISPLAY_SEQ_PARTICIPANTS]);
-=======
     if (scenario.deployment.d2d) {
       setElemFieldVal(elem, FIELD_D2D_RADIUS, scenario.deployment.d2d.d2dMaxDistance);
       setElemFieldVal(elem, FIELD_D2D_DISABLED, scenario.deployment.d2d.disableD2dViaNetwork || DEFAULT_D2D_DISABLED);
->>>>>>> e2aede63
+    }
+    if (scenario.deployment.meta) {
+      setElemFieldVal(elem, FIELD_META_DISPLAY_SEQ_PARTICIPANTS, scenario.deployment.meta[META_DISPLAY_SEQ_PARTICIPANTS]);
     }
     return elem;
   }
